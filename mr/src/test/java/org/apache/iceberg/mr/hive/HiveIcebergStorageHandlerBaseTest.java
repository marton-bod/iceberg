/*
 * Licensed to the Apache Software Foundation (ASF) under one
 * or more contributor license agreements.  See the NOTICE file
 * distributed with this work for additional information
 * regarding copyright ownership.  The ASF licenses this file
 * to you under the Apache License, Version 2.0 (the
 * "License"); you may not use this file except in compliance
 * with the License.  You may obtain a copy of the License at
 *
 *   http://www.apache.org/licenses/LICENSE-2.0
 *
 * Unless required by applicable law or agreed to in writing,
 * software distributed under the License is distributed on an
 * "AS IS" BASIS, WITHOUT WARRANTIES OR CONDITIONS OF ANY
 * KIND, either express or implied.  See the License for the
 * specific language governing permissions and limitations
 * under the License.
 */

package org.apache.iceberg.mr.hive;

import java.io.IOException;
import java.math.BigDecimal;
import java.util.ArrayList;
import java.util.Collection;
import java.util.Collections;
import java.util.HashMap;
import java.util.List;
import java.util.Map;
import java.util.Properties;
import java.util.Set;
import java.util.stream.Collectors;
import org.apache.hadoop.conf.Configuration;
import org.apache.hadoop.fs.FileSystem;
import org.apache.hadoop.fs.Path;
import org.apache.hadoop.hive.common.StatsSetupConst;
import org.apache.hadoop.hive.metastore.api.hive_metastoreConstants;
import org.apache.iceberg.AssertHelpers;
import org.apache.iceberg.BaseMetastoreTableOperations;
import org.apache.iceberg.FileFormat;
import org.apache.iceberg.PartitionSpec;
import org.apache.iceberg.PartitionSpecParser;
import org.apache.iceberg.Schema;
import org.apache.iceberg.SchemaParser;
import org.apache.iceberg.Table;
import org.apache.iceberg.TableProperties;
import org.apache.iceberg.catalog.TableIdentifier;
import org.apache.iceberg.data.Record;
import org.apache.iceberg.exceptions.NoSuchTableException;
import org.apache.iceberg.hadoop.Util;
import org.apache.iceberg.mr.Catalogs;
import org.apache.iceberg.mr.InputFormatConfig;
import org.apache.iceberg.mr.TestHelper;
import org.apache.iceberg.relocated.com.google.common.collect.ImmutableList;
import org.apache.iceberg.relocated.com.google.common.collect.ImmutableSet;
import org.apache.iceberg.types.Type;
import org.apache.iceberg.types.Types;
import org.apache.thrift.TException;
import org.junit.After;
import org.junit.AfterClass;
import org.junit.Assert;
import org.junit.Before;
import org.junit.BeforeClass;
import org.junit.Rule;
import org.junit.Test;
import org.junit.rules.TemporaryFolder;
import org.junit.runner.RunWith;
import org.junit.runners.Parameterized;

import static org.apache.iceberg.types.Types.NestedField.required;
import static org.junit.runners.Parameterized.Parameter;
import static org.junit.runners.Parameterized.Parameters;

@RunWith(Parameterized.class)
public abstract class HiveIcebergStorageHandlerBaseTest {

  @Rule
  public TemporaryFolder temp = new TemporaryFolder();

  private static final Schema CUSTOMER_SCHEMA = new Schema(
          required(1, "customer_id", Types.LongType.get()),
          required(2, "first_name", Types.StringType.get())
  );

  private static final List<Record> CUSTOMER_RECORDS = TestHelper.RecordsBuilder.newInstance(CUSTOMER_SCHEMA)
          .add(0L, "Alice")
          .add(1L, "Bob")
          .add(2L, "Trudy")
          .build();

  private static final Schema ORDER_SCHEMA = new Schema(
          required(1, "order_id", Types.LongType.get()),
          required(2, "customer_id", Types.LongType.get()),
          required(3, "total", Types.DoubleType.get()));

  private static final List<Record> ORDER_RECORDS = TestHelper.RecordsBuilder.newInstance(ORDER_SCHEMA)
          .add(100L, 0L, 11.11d)
          .add(101L, 0L, 22.22d)
          .add(102L, 1L, 33.33d)
          .build();

  private static final PartitionSpec SPEC = PartitionSpec.unpartitioned();

  private static final PartitionSpec IDENTITY_SPEC =
      PartitionSpec.builderFor(CUSTOMER_SCHEMA).identity("customer_id").build();

  private static final Set<String> IGNORED_PARAMS =
      ImmutableSet.of("bucketing_version", StatsSetupConst.ROW_COUNT,
          StatsSetupConst.RAW_DATA_SIZE, StatsSetupConst.TOTAL_SIZE, StatsSetupConst.NUM_FILES, "numFilesErasureCoded");

  private static TestHiveShell shell;

  private static final List<Type> SUPPORTED_TYPES =
          ImmutableList.of(Types.BooleanType.get(), Types.IntegerType.get(), Types.LongType.get(),
                  Types.FloatType.get(), Types.DoubleType.get(), Types.DateType.get(), Types.TimestampType.withZone(),
                  Types.TimestampType.withoutZone(), Types.StringType.get(), Types.BinaryType.get(),
                  Types.DecimalType.of(3, 1));

  private TestTables testTables;

  public abstract TestTables testTables(Configuration conf, TemporaryFolder tmp) throws IOException;

  @Parameters(name = "fileFormat={0}, engine={1}")
  public static Collection<Object[]> parameters() {
    Collection<Object[]> testParams = new ArrayList<>();
    testParams.add(new Object[] { FileFormat.PARQUET, "mr" });
    testParams.add(new Object[] { FileFormat.ORC, "mr" });
    testParams.add(new Object[] { FileFormat.AVRO, "mr" });

    // include Tez tests only for Java 8
    String javaVersion = System.getProperty("java.specification.version");
    if (javaVersion.equals("1.8")) {
      testParams.add(new Object[] { FileFormat.PARQUET, "tez" });
      testParams.add(new Object[] { FileFormat.ORC, "tez" });
      testParams.add(new Object[] { FileFormat.AVRO, "tez" });
    }
    return testParams;
  }

  @Parameter(0)
  public FileFormat fileFormat;

  @Parameter(1)
  public String executionEngine;

  @BeforeClass
  public static void beforeClass() {
    shell = new TestHiveShell();
    shell.setHiveConfValue("hive.notification.event.poll.interval", "-1");
    shell.start();
  }

  @AfterClass
  public static void afterClass() {
    shell.stop();
  }

  @Before
  public void before() throws IOException {
    shell.openSession();
    testTables = testTables(shell.metastore().hiveConf(), temp);
    for (Map.Entry<String, String> property : testTables.properties().entrySet()) {
      shell.setHiveSessionValue(property.getKey(), property.getValue());
    }
    shell.setHiveSessionValue("hive.execution.engine", executionEngine);
    shell.setHiveSessionValue("hive.jar.directory", temp.getRoot().getAbsolutePath());
    shell.setHiveSessionValue("tez.staging-dir", temp.getRoot().getAbsolutePath());
  }

  @After
  public void after() throws Exception {
    shell.closeSession();
    shell.metastore().reset();
    // HiveServer2 thread pools are using thread local Hive -> HMSClient objects. These are not cleaned up when the
    // HiveServer2 is stopped. Only Finalizer closes the HMS connections.
    System.gc();
  }

  @Test
  public void testScanEmptyTable() throws IOException {
    Schema emptySchema = new Schema(required(1, "empty", Types.StringType.get()));
    createTable("empty", emptySchema, ImmutableList.of());

    List<Object[]> rows = shell.executeStatement("SELECT * FROM default.empty");
    Assert.assertEquals(0, rows.size());
  }

  @Test
  public void testScanTable() throws IOException {
    createTable("customers", CUSTOMER_SCHEMA, CUSTOMER_RECORDS);

    // Single fetch task: no MR job.
    List<Object[]> rows = shell.executeStatement("SELECT * FROM default.customers");

    Assert.assertEquals(3, rows.size());
    Assert.assertArrayEquals(new Object[] {0L, "Alice"}, rows.get(0));
    Assert.assertArrayEquals(new Object[] {1L, "Bob"}, rows.get(1));
    Assert.assertArrayEquals(new Object[] {2L, "Trudy"}, rows.get(2));

    // Adding the ORDER BY clause will cause Hive to spawn a local MR job this time.
    List<Object[]> descRows = shell.executeStatement("SELECT * FROM default.customers ORDER BY customer_id DESC");

    Assert.assertEquals(3, descRows.size());
    Assert.assertArrayEquals(new Object[] {2L, "Trudy"}, descRows.get(0));
    Assert.assertArrayEquals(new Object[] {1L, "Bob"}, descRows.get(1));
    Assert.assertArrayEquals(new Object[] {0L, "Alice"}, descRows.get(2));
  }

  @Test
  public void testJoinTables() throws IOException {
    createTable("customers", CUSTOMER_SCHEMA, CUSTOMER_RECORDS);
    createTable("orders", ORDER_SCHEMA, ORDER_RECORDS);

    List<Object[]> rows = shell.executeStatement(
            "SELECT c.customer_id, c.first_name, o.order_id, o.total " +
                    "FROM default.customers c JOIN default.orders o ON c.customer_id = o.customer_id " +
                    "ORDER BY c.customer_id, o.order_id"
    );

    Assert.assertArrayEquals(new Object[] {0L, "Alice", 100L, 11.11d}, rows.get(0));
    Assert.assertArrayEquals(new Object[] {0L, "Alice", 101L, 22.22d}, rows.get(1));
    Assert.assertArrayEquals(new Object[] {1L, "Bob", 102L, 33.33d}, rows.get(2));
  }

  @Test
<<<<<<< HEAD
  public void testDecimalTableWithPredicateLiterals() throws IOException {
    Schema schema = new Schema(required(1, "decimal_field", Types.DecimalType.of(7, 2)));
    List<Record> records = TestHelper.RecordsBuilder.newInstance(schema)
            .add(new BigDecimal("85.00"))
            .add(new BigDecimal("100.56"))
            .add(new BigDecimal("100.57"))
            .build();
    createTable("dec_test", schema, records);

    // Use integer literal in predicate
    List<Object[]> rows = shell.executeStatement("SELECT * FROM default.dec_test where decimal_field >= 85");
    Assert.assertEquals(3, rows.size());
    Assert.assertArrayEquals(new Object[] {"85.00"}, rows.get(0));
    Assert.assertArrayEquals(new Object[] {"100.56"}, rows.get(1));
    Assert.assertArrayEquals(new Object[] {"100.57"}, rows.get(2));

    // Use decimal literal in predicate with smaller scale than schema type definition
    rows = shell.executeStatement("SELECT * FROM default.dec_test where decimal_field > 99.1");
    Assert.assertEquals(2, rows.size());
    Assert.assertArrayEquals(new Object[] {"100.56"}, rows.get(0));
    Assert.assertArrayEquals(new Object[] {"100.57"}, rows.get(1));

    // Use decimal literal in predicate with higher scale than schema type definition
    rows = shell.executeStatement("SELECT * FROM default.dec_test where decimal_field > 100.565");
    Assert.assertEquals(1, rows.size());
    Assert.assertArrayEquals(new Object[] {"100.57"}, rows.get(0));

    // Use decimal literal in predicate with the same scale as schema type definition
    rows = shell.executeStatement("SELECT * FROM default.dec_test where decimal_field > 640.34");
    Assert.assertEquals(0, rows.size());
=======
  public void testJoinTablesSupportedTypes() throws IOException {
    for (int i = 0; i < SUPPORTED_TYPES.size(); i++) {
      Type type = SUPPORTED_TYPES.get(i);
      String tableName = type.typeId().toString().toLowerCase() + "_table_" + i;
      String columnName = type.typeId().toString().toLowerCase() + "_column";

      Schema schema = new Schema(required(1, columnName, type));
      List<Record> records = TestHelper.generateRandomRecords(schema, 1, 0L);

      createTable(tableName, schema, records);
      List<Object[]> queryResult = shell.executeStatement("select s." + columnName + ", h." + columnName +
              " from default." + tableName + " s join default." + tableName + " h on h." + columnName + "=s." +
              columnName);
      Assert.assertEquals("Non matching record count for table " + tableName + " with type " + type,
              1, queryResult.size());
    }
  }

  @Test
  public void testSelectDistinctFromTable() throws IOException {
    for (int i = 0; i < SUPPORTED_TYPES.size(); i++) {
      Type type = SUPPORTED_TYPES.get(i);
      String tableName = type.typeId().toString().toLowerCase() + "_table_" + i;
      String columnName = type.typeId().toString().toLowerCase() + "_column";

      Schema schema = new Schema(required(1, columnName, type));
      List<Record> records = TestHelper.generateRandomRecords(schema, 4, 0L);
      int size = records.stream().map(r -> r.getField(columnName)).collect(Collectors.toSet()).size();
      createTable(tableName, schema, records);
      List<Object[]> queryResult = shell.executeStatement("select count(distinct(" + columnName +
              ")) from default." + tableName);
      int distincIds = ((Long) queryResult.get(0)[0]).intValue();
      Assert.assertEquals(tableName, size, distincIds);
    }
>>>>>>> 7e3ff44f
  }

  @Test
  public void testCreateDropTable() throws TException, IOException, InterruptedException {
    // We need the location for HadoopTable based tests only
    String location = locationForCreateTable(temp.getRoot().getPath(), "customers");
    shell.executeStatement("CREATE EXTERNAL TABLE customers " +
        "STORED BY 'org.apache.iceberg.mr.hive.HiveIcebergStorageHandler' " +
        (location != null ? "LOCATION '" + location + "' " : "") +
        "TBLPROPERTIES ('" + InputFormatConfig.TABLE_SCHEMA + "'='" + SchemaParser.toJson(CUSTOMER_SCHEMA) + "', " +
        "'" + InputFormatConfig.PARTITION_SPEC + "'='" + PartitionSpecParser.toJson(IDENTITY_SPEC) + "', " +
        "'dummy'='test')");

    Properties properties = new Properties();
    properties.put(Catalogs.NAME, TableIdentifier.of("default", "customers").toString());
    if (location != null) {
      properties.put(Catalogs.LOCATION, location);
    }

    // Check the Iceberg table data
    org.apache.iceberg.Table icebergTable = Catalogs.loadTable(shell.getHiveConf(), properties);
    Assert.assertEquals(CUSTOMER_SCHEMA.asStruct(), icebergTable.schema().asStruct());
    Assert.assertEquals(IDENTITY_SPEC, icebergTable.spec());

    // Check the HMS table parameters
    org.apache.hadoop.hive.metastore.api.Table hmsTable =
        shell.metastore().clientPool().run(client -> client.getTable("default", "customers"));

    Map<String, String> hmsParams = hmsTable.getParameters();
    IGNORED_PARAMS.forEach(hmsParams::remove);

    // This is only set for HiveCatalog based tables. Check the value, then remove it so the other checks can be general
    if (Catalogs.hiveCatalog(shell.getHiveConf())) {
      Assert.assertTrue(hmsParams.get(BaseMetastoreTableOperations.METADATA_LOCATION_PROP)
          .startsWith(icebergTable.location()));
      hmsParams.remove(BaseMetastoreTableOperations.METADATA_LOCATION_PROP);
    }

    // General metadata checks
    Assert.assertEquals(6, hmsParams.size());
    Assert.assertEquals("test", hmsParams.get("dummy"));
    Assert.assertEquals("TRUE", hmsParams.get(InputFormatConfig.EXTERNAL_TABLE_PURGE));
    Assert.assertEquals("TRUE", hmsParams.get("EXTERNAL"));
    Assert.assertNotNull(hmsParams.get(hive_metastoreConstants.DDL_TIME));
    Assert.assertEquals(HiveIcebergStorageHandler.class.getName(),
        hmsTable.getParameters().get(hive_metastoreConstants.META_TABLE_STORAGE));
    Assert.assertEquals(BaseMetastoreTableOperations.ICEBERG_TABLE_TYPE_VALUE.toUpperCase(),
        hmsTable.getParameters().get(BaseMetastoreTableOperations.TABLE_TYPE_PROP));

    if (!Catalogs.hiveCatalog(shell.getHiveConf())) {
      Assert.assertEquals(Collections.singletonMap("dummy", "test"), icebergTable.properties());

      shell.executeStatement("DROP TABLE customers");

      // Check if the table was really dropped even from the Catalog
      AssertHelpers.assertThrows("should throw exception", NoSuchTableException.class,
          "Table does not exist", () -> {
            Catalogs.loadTable(shell.getHiveConf(), properties);
          }
      );
    } else {
      Map<String, String> expectedIcebergProperties = new HashMap<>(2);
      expectedIcebergProperties.put("dummy", "test");
      expectedIcebergProperties.put(TableProperties.ENGINE_HIVE_ENABLED, "true");
      Assert.assertEquals(expectedIcebergProperties, icebergTable.properties());

      // Check the HMS table parameters
      hmsTable = shell.metastore().clientPool().run(client -> client.getTable("default", "customers"));
      Path hmsTableLocation = new Path(hmsTable.getSd().getLocation());

      // Drop the table
      shell.executeStatement("DROP TABLE customers");

      // Check if we drop an exception when trying to load the table
      AssertHelpers.assertThrows("should throw exception", NoSuchTableException.class,
          "Table does not exist", () -> {
            Catalogs.loadTable(shell.getHiveConf(), properties);
          }
      );

      // Check if the files are removed
      FileSystem fs = Util.getFs(hmsTableLocation, shell.getHiveConf());
      if (fs.exists(hmsTableLocation)) {
        // if table directory has been deleted, we're good. This is the expected behavior in Hive4.
        // if table directory exists, its contents should have been cleaned up, save for an empty metadata dir (Hive3).
        Assert.assertEquals(1, fs.listStatus(hmsTableLocation).length);
        Assert.assertEquals(0, fs.listStatus(new Path(hmsTableLocation, "metadata")).length);
      }
    }
  }

  @Test
  public void testCreateTableWithoutSpec() throws TException, InterruptedException {
    // We need the location for HadoopTable based tests only
    String location = locationForCreateTable(temp.getRoot().getPath(), "customers");
    shell.executeStatement("CREATE EXTERNAL TABLE customers " +
        "STORED BY 'org.apache.iceberg.mr.hive.HiveIcebergStorageHandler' " +
        (location != null ? "LOCATION '" + location + "' " : "") +
        "TBLPROPERTIES ('" + InputFormatConfig.TABLE_SCHEMA + "'='" + SchemaParser.toJson(CUSTOMER_SCHEMA) + "')");

    Properties properties = new Properties();
    properties.put(Catalogs.NAME, TableIdentifier.of("default", "customers").toString());
    if (location != null) {
      properties.put(Catalogs.LOCATION, location);
    }

    // Check the Iceberg table partition data
    org.apache.iceberg.Table icebergTable = Catalogs.loadTable(shell.getHiveConf(), properties);
    Assert.assertEquals(SPEC, icebergTable.spec());

    // Check the HMS table parameters
    org.apache.hadoop.hive.metastore.api.Table hmsTable =
        shell.metastore().clientPool().run(client -> client.getTable("default", "customers"));

    Map<String, String> hmsParams = hmsTable.getParameters();
    IGNORED_PARAMS.forEach(hmsParams::remove);

    // Just check that the PartitionSpec is not set in the metadata
    Assert.assertNull(hmsParams.get(InputFormatConfig.PARTITION_SPEC));

    if (Catalogs.hiveCatalog(shell.getHiveConf())) {
      Assert.assertEquals(6, hmsParams.size());
    } else {
      Assert.assertEquals(5, hmsParams.size());
    }
  }

  @Test
  public void testCreateTableWithUnpartitionedSpec() throws TException, InterruptedException {
    // We need the location for HadoopTable based tests only
    String location = locationForCreateTable(temp.getRoot().getPath(), "customers");
    shell.executeStatement("CREATE EXTERNAL TABLE customers " +
        "STORED BY 'org.apache.iceberg.mr.hive.HiveIcebergStorageHandler' " +
        (location != null ? "LOCATION '" + location + "' " : "") +
        "TBLPROPERTIES ('" + InputFormatConfig.TABLE_SCHEMA + "'='" + SchemaParser.toJson(CUSTOMER_SCHEMA) + "', " +
        "'" + InputFormatConfig.PARTITION_SPEC + "'='" + PartitionSpecParser.toJson(SPEC) + "')");

    Properties properties = new Properties();
    properties.put(Catalogs.NAME, TableIdentifier.of("default", "customers").toString());
    if (location != null) {
      properties.put(Catalogs.LOCATION, location);
    }

    // Check the Iceberg table partition data
    org.apache.iceberg.Table icebergTable = Catalogs.loadTable(shell.getHiveConf(), properties);
    Assert.assertEquals(SPEC, icebergTable.spec());

    // Check the HMS table parameters
    org.apache.hadoop.hive.metastore.api.Table hmsTable =
        shell.metastore().clientPool().run(client -> client.getTable("default", "customers"));

    Map<String, String> hmsParams = hmsTable.getParameters();
    IGNORED_PARAMS.forEach(hmsParams::remove);

    // Just check that the PartitionSpec is not set in the metadata
    Assert.assertNull(hmsParams.get(InputFormatConfig.PARTITION_SPEC));
    if (Catalogs.hiveCatalog(shell.getHiveConf())) {
      Assert.assertEquals(6, hmsParams.size());
    } else {
      Assert.assertEquals(5, hmsParams.size());
    }
  }

  @Test
  public void testDeleteBackingTable() throws TException, IOException, InterruptedException {
    // We need the location for HadoopTable based tests only
    String location = locationForCreateTable(temp.getRoot().getPath(), "customers");
    shell.executeStatement("CREATE EXTERNAL TABLE customers " +
        "STORED BY 'org.apache.iceberg.mr.hive.HiveIcebergStorageHandler' " +
        (location != null ? "LOCATION '" + location + "' " : "") +
        "TBLPROPERTIES ('" + InputFormatConfig.TABLE_SCHEMA + "'='" + SchemaParser.toJson(CUSTOMER_SCHEMA) + "', " +
        "'" + InputFormatConfig.EXTERNAL_TABLE_PURGE + "'='FALSE')");

    Properties properties = new Properties();
    properties.put(Catalogs.NAME, TableIdentifier.of("default", "customers").toString());
    if (location != null) {
      properties.put(Catalogs.LOCATION, location);
    }

    if (!Catalogs.hiveCatalog(shell.getHiveConf())) {
      shell.executeStatement("DROP TABLE customers");

      // Check if the table remains
      Catalogs.loadTable(shell.getHiveConf(), properties);
    } else {
      // Check the HMS table parameters
      org.apache.hadoop.hive.metastore.api.Table hmsTable =
          shell.metastore().clientPool().run(client -> client.getTable("default", "customers"));
      Path hmsTableLocation = new Path(hmsTable.getSd().getLocation());

      // Drop the table
      shell.executeStatement("DROP TABLE customers");

      // Check if we drop an exception when trying to drop the table
      AssertHelpers.assertThrows("should throw exception", NoSuchTableException.class,
          "Table does not exist", () -> {
            Catalogs.loadTable(shell.getHiveConf(), properties);
          }
      );

      // Check if the files are kept
      FileSystem fs = Util.getFs(hmsTableLocation, shell.getHiveConf());
      Assert.assertEquals(1, fs.listStatus(hmsTableLocation).length);
      Assert.assertEquals(1, fs.listStatus(new Path(hmsTableLocation, "metadata")).length);
    }
  }

  @Test
  public void testCreateTableError() {
    String location = locationForCreateTable(temp.getRoot().getPath(), "customers");

    // Wrong schema
    AssertHelpers.assertThrows("should throw exception", IllegalArgumentException.class,
        "Unrecognized token 'WrongSchema'", () -> {
          shell.executeStatement("CREATE EXTERNAL TABLE withShell2 " +
              "STORED BY 'org.apache.iceberg.mr.hive.HiveIcebergStorageHandler' " +
              (location != null ? "LOCATION '" + location + "' " : "") +
              "TBLPROPERTIES ('" + InputFormatConfig.TABLE_SCHEMA + "'='WrongSchema')");
        }
    );

    // Missing schema, we try to get the schema from the table and fail
    AssertHelpers.assertThrows("should throw exception", IllegalArgumentException.class,
        "Please provide an existing table or a valid schema", () -> {
          shell.executeStatement("CREATE EXTERNAL TABLE withShell2 " +
              "STORED BY 'org.apache.iceberg.mr.hive.HiveIcebergStorageHandler' " +
              (location != null ? "LOCATION '" + location + "' " : ""));
        }
    );

    if (location != null) {
      // Missing location
      AssertHelpers.assertThrows("should throw exception", IllegalArgumentException.class,
          "Table location not set", () -> {
            shell.executeStatement("CREATE EXTERNAL TABLE withShell2 " +
                "STORED BY 'org.apache.iceberg.mr.hive.HiveIcebergStorageHandler' " +
                "TBLPROPERTIES ('" + InputFormatConfig.TABLE_SCHEMA + "'='" +
                SchemaParser.toJson(CUSTOMER_SCHEMA) + "')");
          }
      );
    }
  }

  @Test
  public void testCreateTableAboveExistingTable() throws TException, IOException, InterruptedException {
    // Create the Iceberg table
    createIcebergTable("customers", CUSTOMER_SCHEMA, Collections.emptyList());

    if (Catalogs.hiveCatalog(shell.getHiveConf())) {

      // In HiveCatalog we just expect an exception since the table is already exists
      AssertHelpers.assertThrows("should throw exception", IllegalArgumentException.class,
          "customers already exists", () -> {
            shell.executeStatement("CREATE EXTERNAL TABLE customers " +
                "STORED BY 'org.apache.iceberg.mr.hive.HiveIcebergStorageHandler' " +
                "TBLPROPERTIES ('" + InputFormatConfig.TABLE_SCHEMA + "'='" +
                SchemaParser.toJson(CUSTOMER_SCHEMA) + "')");
          }
      );
    } else {
      // We need the location for HadoopTable based tests only
      String location = locationForCreateTable(temp.getRoot().getPath(), "customers");

      shell.executeStatement("CREATE EXTERNAL TABLE customers " +
          "STORED BY 'org.apache.iceberg.mr.hive.HiveIcebergStorageHandler' " +
          (location != null ? "LOCATION '" + location + "'" : ""));

      Properties properties = new Properties();
      properties.put(Catalogs.NAME, TableIdentifier.of("default", "customers").toString());
      if (location != null) {
        properties.put(Catalogs.LOCATION, location);
      }

      // Check the HMS table parameters
      org.apache.hadoop.hive.metastore.api.Table hmsTable =
          shell.metastore().clientPool().run(client -> client.getTable("default", "customers"));

      Map<String, String> hmsParams = hmsTable.getParameters();
      IGNORED_PARAMS.forEach(hmsParams::remove);

      Assert.assertEquals(4, hmsParams.size());
      Assert.assertEquals("TRUE", hmsParams.get("EXTERNAL"));
      Assert.assertNotNull(hmsParams.get(hive_metastoreConstants.DDL_TIME));
      Assert.assertEquals(HiveIcebergStorageHandler.class.getName(),
          hmsTable.getParameters().get(hive_metastoreConstants.META_TABLE_STORAGE));
      Assert.assertEquals(BaseMetastoreTableOperations.ICEBERG_TABLE_TYPE_VALUE.toUpperCase(),
          hmsTable.getParameters().get(BaseMetastoreTableOperations.TABLE_TYPE_PROP));
    }
  }

  protected void createTable(String tableName, Schema schema, List<Record> records)
          throws IOException {
    Table table = createIcebergTable(tableName, schema, records);
    createHiveTable(tableName, table.location());
  }

  protected Table createIcebergTable(String tableName, Schema schema, List<Record> records)
          throws IOException {
    String identifier = testTables.identifier("default." + tableName);
    TestHelper helper = new TestHelper(
            shell.metastore().hiveConf(), testTables.tables(), identifier, schema, SPEC, fileFormat, temp);
    Table table = helper.createTable();

    if (!records.isEmpty()) {
      helper.appendToTable(helper.writeFile(null, records));
    }

    return table;
  }

  protected void createHiveTable(String tableName, String location) {
    shell.executeStatement(String.format(
            "CREATE TABLE default.%s " +
            "STORED BY '%s' " +
            "LOCATION '%s'",
            tableName, HiveIcebergStorageHandler.class.getName(), location));
  }

  protected String locationForCreateTable(String tempDirName, String tableName) {
    return null;
  }
}<|MERGE_RESOLUTION|>--- conflicted
+++ resolved
@@ -223,7 +223,6 @@
   }
 
   @Test
-<<<<<<< HEAD
   public void testDecimalTableWithPredicateLiterals() throws IOException {
     Schema schema = new Schema(required(1, "decimal_field", Types.DecimalType.of(7, 2)));
     List<Record> records = TestHelper.RecordsBuilder.newInstance(schema)
@@ -254,7 +253,9 @@
     // Use decimal literal in predicate with the same scale as schema type definition
     rows = shell.executeStatement("SELECT * FROM default.dec_test where decimal_field > 640.34");
     Assert.assertEquals(0, rows.size());
-=======
+  }
+
+  @Test
   public void testJoinTablesSupportedTypes() throws IOException {
     for (int i = 0; i < SUPPORTED_TYPES.size(); i++) {
       Type type = SUPPORTED_TYPES.get(i);
@@ -289,7 +290,6 @@
       int distincIds = ((Long) queryResult.get(0)[0]).intValue();
       Assert.assertEquals(tableName, size, distincIds);
     }
->>>>>>> 7e3ff44f
   }
 
   @Test
