--- conflicted
+++ resolved
@@ -21,50 +21,15 @@
 
 import java.sql.Timestamp;
 import java.time.LocalDateTime;
-<<<<<<< HEAD
-=======
-import java.time.OffsetDateTime;
-import java.time.ZoneId;
->>>>>>> e42f96d4
 import org.apache.hadoop.hive.serde2.io.TimestampWritable;
 import org.apache.hadoop.hive.serde2.objectinspector.primitive.AbstractPrimitiveJavaObjectInspector;
 import org.apache.hadoop.hive.serde2.objectinspector.primitive.TimestampObjectInspector;
 import org.apache.hadoop.hive.serde2.typeinfo.TypeInfoFactory;
 
-<<<<<<< HEAD
 public class IcebergTimestampObjectInspector extends AbstractPrimitiveJavaObjectInspector
-                                                      implements TimestampObjectInspector {
+   implements TimestampObjectInspector, WriteObjectInspector {
 
   private static final IcebergTimestampObjectInspector INSTANCE = new IcebergTimestampObjectInspector();
-=======
-public abstract class IcebergTimestampObjectInspector extends AbstractPrimitiveJavaObjectInspector
-    implements TimestampObjectInspector, WriteObjectInspector {
-
-  private static final IcebergTimestampObjectInspector INSTANCE_WITH_ZONE = new IcebergTimestampObjectInspector() {
-    @Override
-    LocalDateTime toLocalDateTime(Object o) {
-      return ((OffsetDateTime) o).toLocalDateTime();
-    }
-
-    @Override
-    public OffsetDateTime convert(Object o) {
-      return o == null ? null :
-          OffsetDateTime.ofInstant(((TimestampWritable) o).getTimestamp().toInstant(), ZoneId.of("UTC"));
-    }
-  };
-
-  private static final IcebergTimestampObjectInspector INSTANCE_WITHOUT_ZONE = new IcebergTimestampObjectInspector() {
-    @Override
-    LocalDateTime toLocalDateTime(Object o) {
-      return (LocalDateTime) o;
-    }
-
-    @Override
-    public LocalDateTime convert(Object o) {
-      return o == null ? null : ((TimestampWritable) o).getTimestamp().toLocalDateTime();
-    }
-  };
->>>>>>> e42f96d4
 
   public static IcebergTimestampObjectInspector get() {
     return INSTANCE;
@@ -72,6 +37,11 @@
 
   private IcebergTimestampObjectInspector() {
     super(TypeInfoFactory.timestampTypeInfo);
+  }
+
+  @Override
+  public LocalDateTime convert(Object o) {
+    return o == null ? null : ((TimestampWritable) o).getTimestamp().toLocalDateTime();
   }
 
   @Override
